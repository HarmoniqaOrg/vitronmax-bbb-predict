"""
Batch processing endpoints for CSV uploads and job management.
"""

import logging
import uuid
import asyncio
import pandas as pd
from datetime import datetime, timedelta
from typing import List, Dict, Any
from fastapi import APIRouter, HTTPException, UploadFile, File, BackgroundTasks, Depends
from fastapi.responses import StreamingResponse
import io

from app.models.schemas import (
    BatchPredictionRequest,
    BatchJobResponse,
    BatchStatusResponse,
    JobStatus,
)
from app.ml.predictor import BBBPredictor
from app.core.database import get_db
from app.core.config import settings

logger = logging.getLogger(__name__)
router = APIRouter()


def get_predictor() -> BBBPredictor:
    """Dependency to get ML predictor instance."""
    from app.main import app

    return app.state.predictor


<<<<<<< HEAD
async def process_batch_job(
    job_id: str, smiles_data: List[Dict[str, Any]], predictor: BBBPredictor
) -> None:
    """Background task to process batch prediction job."""
    db = get_db()

    try:
        logger.info(f"Starting batch job {job_id} with {len(smiles_data)} molecules")

=======
def process_batch_job_sync(
    job_id: str,
    smiles_data: List[Dict[str, Any]],
    predictor: BBBPredictor
) -> None:
    """Synchronous wrapper for batch processing to work with BackgroundTasks."""
    try:
        logger.info(f"Starting batch job {job_id} with {len(smiles_data)} molecules")
        db = get_db()
        
>>>>>>> 2788cbd6
        # Update job status to processing
        db.table("batch_jobs").update(
            {
                "status": JobStatus.PROCESSING.value,
                "updated_at": datetime.utcnow().isoformat(),
            }
        ).eq("job_id", job_id).execute()

        results = []
        processed_count = 0
<<<<<<< HEAD

        for item in smiles_data:
            try:
                smiles = item["smiles"]
                molecule_name = item.get("molecule_name", "")

=======
        failed_count = 0
        
        for i, item in enumerate(smiles_data):
            try:
                smiles = item["smiles"]
                molecule_name = item.get("molecule_name", "")
                
                logger.info(f"Processing molecule {i+1}/{len(smiles_data)}: {smiles}")
                
>>>>>>> 2788cbd6
                # Make prediction
                probability, pred_class, confidence, fingerprint = (
                    predictor.predict_single(smiles)
                )
                fp_hash = predictor.calculate_fingerprint_hash(fingerprint)

                result = {
                    "smiles": smiles,
                    "molecule_name": molecule_name,
                    "bbb_probability": probability,
                    "prediction_class": pred_class,
                    "confidence_score": confidence,
                    "fingerprint_hash": fp_hash,
                }
                results.append(result)
                processed_count += 1
<<<<<<< HEAD

                # Update progress every 100 molecules
                if processed_count % 100 == 0:
                    progress = (processed_count / len(smiles_data)) * 100
                    db.table("batch_jobs").update(
                        {
                            "processed_molecules": processed_count,
                            "progress_percentage": progress,
                            "updated_at": datetime.utcnow().isoformat(),
                        }
                    ).eq("job_id", job_id).execute()

            except Exception as e:
                logger.warning(
                    f"Failed to process molecule {item.get('smiles', 'unknown')}: {e}"
                )
                results.append(
                    {
                        "smiles": item.get("smiles", ""),
                        "molecule_name": item.get("molecule_name", ""),
                        "bbb_probability": 0.0,
                        "prediction_class": "error",
                        "confidence_score": 0.0,
                        "error": str(e),
                    }
                )

=======
                
            except Exception as e:
                logger.warning(f"Failed to process molecule {item.get('smiles', 'unknown')}: {e}")
                failed_count += 1
                results.append({
                    "smiles": item.get("smiles", ""),
                    "molecule_name": item.get("molecule_name", ""),
                    "bbb_probability": 0.0,
                    "prediction_class": "error",
                    "confidence_score": 0.0,
                    "error": str(e)
                })
            
            # Update progress every 10 molecules or on completion
            if (i + 1) % 10 == 0 or (i + 1) == len(smiles_data):
                progress = ((i + 1) / len(smiles_data)) * 100
                try:
                    db.table("batch_jobs").update({
                        "processed_molecules": processed_count,
                        "failed_molecules": failed_count,
                        "progress_percentage": progress,
                        "updated_at": datetime.utcnow().isoformat()
                    }).eq("job_id", job_id).execute()
                    logger.info(f"Job {job_id}: {i+1}/{len(smiles_data)} molecules processed ({progress:.1f}%)")
                except Exception as e:
                    logger.error(f"Failed to update progress for job {job_id}: {e}")
        
>>>>>>> 2788cbd6
        # Store results and update job status
        results_df = pd.DataFrame(results)
        csv_content = results_df.to_csv(index=False)

        # Upload results to storage
        file_name = f"batch_results_{job_id}.csv"
<<<<<<< HEAD
        storage_response = db.storage.from_(settings.STORAGE_BUCKET_NAME).upload(
            file_name, csv_content.encode()
        )

        # Update job as completed
        db.table("batch_jobs").update(
            {
                "status": JobStatus.COMPLETED.value,
                "processed_molecules": len(results),
                "progress_percentage": 100.0,
                "results_file_path": file_name,
                "completed_at": datetime.utcnow().isoformat(),
                "updated_at": datetime.utcnow().isoformat(),
            }
        ).eq("job_id", job_id).execute()

        logger.info(f"Batch job {job_id} completed successfully")

=======
        try:
            storage_response = db.storage.from_(settings.STORAGE_BUCKET_NAME).upload(
                file_name, csv_content.encode()
            )
            logger.info(f"Results uploaded to storage: {file_name}")
        except Exception as e:
            logger.error(f"Failed to upload results to storage: {e}")
            # Continue without storage upload
            file_name = None
        
        # Update job as completed
        try:
            db.table("batch_jobs").update({
                "status": JobStatus.COMPLETED.value,
                "processed_molecules": processed_count,
                "failed_molecules": failed_count,
                "progress_percentage": 100.0,
                "results_file_path": file_name,
                "completed_at": datetime.utcnow().isoformat(),
                "updated_at": datetime.utcnow().isoformat()
            }).eq("job_id", job_id).execute()
            
            logger.info(f"Batch job {job_id} completed successfully with {processed_count} processed and {failed_count} failed")
        except Exception as e:
            logger.error(f"Failed to update job completion status: {e}")
        
>>>>>>> 2788cbd6
    except Exception as e:
        logger.error(f"Batch job {job_id} failed: {e}", exc_info=True)

        # Update job as failed
<<<<<<< HEAD
        db.table("batch_jobs").update(
            {
                "status": JobStatus.FAILED.value,
                "error_message": str(e),
                "updated_at": datetime.utcnow().isoformat(),
            }
        ).eq("job_id", job_id).execute()
=======
        try:
            db = get_db()
            db.table("batch_jobs").update({
                "status": JobStatus.FAILED.value,
                "error_message": str(e),
                "updated_at": datetime.utcnow().isoformat()
            }).eq("job_id", job_id).execute()
        except Exception as db_error:
            logger.error(f"Failed to update job failure status: {db_error}")


@router.get("/batch_jobs", response_model=List[BatchStatusResponse])
async def get_all_batch_jobs() -> List[BatchStatusResponse]:
    """Get all batch jobs, ordered by creation date (newest first)."""
    db = get_db()
    
    try:
        response = db.table("batch_jobs").select("*").order("created_at", desc=True).limit(50).execute()
        
        jobs = []
        for job_data in response.data:
            jobs.append(BatchStatusResponse(
                job_id=job_data["job_id"],
                job_name=job_data.get("job_name"),
                status=JobStatus(job_data["status"]),
                created_at=datetime.fromisoformat(job_data["created_at"]),
                updated_at=datetime.fromisoformat(job_data["updated_at"]),
                total_molecules=job_data["total_molecules"],
                processed_molecules=job_data["processed_molecules"],
                failed_molecules=job_data["failed_molecules"],
                progress_percentage=job_data["progress_percentage"],
                estimated_completion_time=datetime.fromisoformat(
                    job_data["estimated_completion_time"]
                ) if job_data.get("estimated_completion_time") else None,
                error_message=job_data.get("error_message")
            ))
        
        return jobs
        
    except Exception as e:
        logger.error(f"Failed to get batch jobs: {e}")
        raise HTTPException(status_code=500, detail="Failed to retrieve batch jobs")
>>>>>>> 2788cbd6


@router.post("/batch_predict_csv", response_model=BatchJobResponse)
async def batch_predict_csv(
    background_tasks: BackgroundTasks,
    file: UploadFile = File(...),
    job_name: str = None,
    notify_email: str = None,
    predictor: BBBPredictor = Depends(get_predictor),
) -> BatchJobResponse:
    """
    Upload CSV file for batch BBB permeability prediction.

    Expected CSV format:
    - Required column: 'smiles'
    - Optional column: 'molecule_name'

    Returns job ID for status tracking.
    """
    db = get_db()

    try:
        # Validate file
        if not file.filename.endswith(".csv"):
            raise HTTPException(status_code=400, detail="Only CSV files are allowed")

        # Read and validate CSV
        content = await file.read()
        if len(content) > 50 * 1024 * 1024:  # 50MB limit
            raise HTTPException(status_code=400, detail="File too large")

        df = pd.read_csv(io.StringIO(content.decode()))

        # Validate required columns
<<<<<<< HEAD
        if "smiles" not in df.columns:
            raise HTTPException(
                status_code=400, detail="CSV must contain 'smiles' column"
            )

        # Validate batch size
        if len(df) > settings.MAX_BATCH_SIZE:
            raise HTTPException(
                status_code=400,
                detail=f"Batch size exceeds maximum of {settings.MAX_BATCH_SIZE}",
=======
        if 'smiles' not in df.columns:
            raise HTTPException(status_code=400, detail="CSV must contain 'smiles' column")
        
        # Validate batch size - increased to 10000
        if len(df) > 10000:
            raise HTTPException(
                status_code=400, 
                detail=f"Batch size exceeds maximum of 10000 molecules"
>>>>>>> 2788cbd6
            )

        # Clean and prepare data
<<<<<<< HEAD
        df = df.dropna(subset=["smiles"])
        df["molecule_name"] = df.get("molecule_name", "").fillna("")

        smiles_data = df[["smiles", "molecule_name"]].to_dict("records")

=======
        df = df.dropna(subset=['smiles'])
        df['molecule_name'] = df.get('molecule_name', '').fillna('')
        
        smiles_data = df[['smiles', 'molecule_name']].to_dict('records')
        
        if len(smiles_data) == 0:
            raise HTTPException(status_code=400, detail="No valid SMILES found in CSV")
        
>>>>>>> 2788cbd6
        # Create batch job
        job_id = str(uuid.uuid4())
        estimated_completion = datetime.utcnow() + timedelta(
            minutes=len(smiles_data) * 0.1  # Estimate 0.1 min per molecule (6 seconds each)
        )

        job_data = {
            "job_id": job_id,
            "job_name": job_name
            or f"Batch_{datetime.utcnow().strftime('%Y%m%d_%H%M%S')}",
            "status": JobStatus.PENDING.value,
            "total_molecules": len(smiles_data),
            "processed_molecules": 0,
            "failed_molecules": 0,
            "progress_percentage": 0.0,
            "notify_email": notify_email,
            "created_at": datetime.utcnow().isoformat(),
            "updated_at": datetime.utcnow().isoformat(),
            "estimated_completion_time": estimated_completion.isoformat(),
        }
<<<<<<< HEAD

        db.table("batch_jobs").insert(job_data).execute()

        # Start background processing
        background_tasks.add_task(process_batch_job, job_id, smiles_data, predictor)

        logger.info(f"Created batch job {job_id} with {len(smiles_data)} molecules")

=======
        
        # Insert job into database
        insert_response = db.table("batch_jobs").insert(job_data).execute()
        logger.info(f"Created batch job {job_id} with {len(smiles_data)} molecules")
        
        # Start background processing
        background_tasks.add_task(process_batch_job_sync, job_id, smiles_data, predictor)
        logger.info(f"Added background task for job {job_id}")
        
>>>>>>> 2788cbd6
        return BatchJobResponse(
            job_id=job_id,
            status=JobStatus.PENDING,
            created_at=datetime.utcnow(),
            estimated_completion_time=estimated_completion,
            total_molecules=len(smiles_data),
        )

    except pd.errors.EmptyDataError:
        raise HTTPException(status_code=400, detail="CSV file is empty")
    except pd.errors.ParserError as e:
        raise HTTPException(status_code=400, detail=f"Invalid CSV format: {str(e)}")
    except Exception as e:
        logger.error(f"Batch upload failed: {e}", exc_info=True)
        raise HTTPException(status_code=500, detail="Failed to process batch upload")


@router.get("/batch_status/{job_id}", response_model=BatchStatusResponse)
async def get_batch_status(job_id: str) -> BatchStatusResponse:
    """Get status of batch prediction job."""
    db = get_db()

    try:
        response = db.table("batch_jobs").select("*").eq("job_id", job_id).execute()

        if not response.data:
            raise HTTPException(status_code=404, detail="Job not found")

        job_data = response.data[0]

        return BatchStatusResponse(
            job_id=job_data["job_id"],
            job_name=job_data.get("job_name"),
            status=JobStatus(job_data["status"]),
            created_at=datetime.fromisoformat(job_data["created_at"]),
            updated_at=datetime.fromisoformat(job_data["updated_at"]),
            total_molecules=job_data["total_molecules"],
            processed_molecules=job_data["processed_molecules"],
            failed_molecules=job_data["failed_molecules"],
            progress_percentage=job_data["progress_percentage"],
            estimated_completion_time=(
                datetime.fromisoformat(job_data["estimated_completion_time"])
                if job_data.get("estimated_completion_time")
                else None
            ),
            error_message=job_data.get("error_message"),
        )

    except ValueError as e:
        raise HTTPException(status_code=400, detail=str(e))
    except Exception as e:
        logger.error(f"Failed to get batch status: {e}")
        raise HTTPException(status_code=500, detail="Failed to retrieve job status")


@router.get("/download/{job_id}")
async def download_batch_results(job_id: str) -> StreamingResponse:
    """Download batch prediction results as CSV."""
    db = get_db()

    try:
        # Get job info
        response = db.table("batch_jobs").select("*").eq("job_id", job_id).execute()

        if not response.data:
            raise HTTPException(status_code=404, detail="Job not found")

        job_data = response.data[0]

        if job_data["status"] != JobStatus.COMPLETED.value:
            raise HTTPException(status_code=400, detail="Job not completed yet")

        # Download results file
        file_path = job_data["results_file_path"]
<<<<<<< HEAD
        storage_response = db.storage.from_(settings.STORAGE_BUCKET_NAME).download(
            file_path
        )

        # Create streaming response
        def generate():
            yield storage_response

=======
        if not file_path:
            raise HTTPException(status_code=404, detail="Results file not found")
            
        storage_response = db.storage.from_(settings.STORAGE_BUCKET_NAME).download(file_path)
        
        # Create streaming response
>>>>>>> 2788cbd6
        return StreamingResponse(
            io.BytesIO(storage_response),
            media_type="text/csv",
            headers={
                "Content-Disposition": f"attachment; filename=results_{job_id}.csv"
            },
        )

    except Exception as e:
        logger.error(f"Download failed: {e}")
        raise HTTPException(status_code=500, detail="Failed to download results")<|MERGE_RESOLUTION|>--- conflicted
+++ resolved
@@ -33,28 +33,17 @@
     return app.state.predictor
 
 
-<<<<<<< HEAD
 async def process_batch_job(
     job_id: str, smiles_data: List[Dict[str, Any]], predictor: BBBPredictor
 ) -> None:
     """Background task to process batch prediction job."""
     db = get_db()
+    failed_count = 0
+    processed_count = 0
 
     try:
         logger.info(f"Starting batch job {job_id} with {len(smiles_data)} molecules")
 
-=======
-def process_batch_job_sync(
-    job_id: str,
-    smiles_data: List[Dict[str, Any]],
-    predictor: BBBPredictor
-) -> None:
-    """Synchronous wrapper for batch processing to work with BackgroundTasks."""
-    try:
-        logger.info(f"Starting batch job {job_id} with {len(smiles_data)} molecules")
-        db = get_db()
-        
->>>>>>> 2788cbd6
         # Update job status to processing
         db.table("batch_jobs").update(
             {
@@ -64,25 +53,14 @@
         ).eq("job_id", job_id).execute()
 
         results = []
-        processed_count = 0
-<<<<<<< HEAD
-
-        for item in smiles_data:
-            try:
-                smiles = item["smiles"]
-                molecule_name = item.get("molecule_name", "")
-
-=======
-        failed_count = 0
-        
+
         for i, item in enumerate(smiles_data):
             try:
                 smiles = item["smiles"]
                 molecule_name = item.get("molecule_name", "")
-                
-                logger.info(f"Processing molecule {i+1}/{len(smiles_data)}: {smiles}")
-                
->>>>>>> 2788cbd6
+
+                logger.info(f"Processing molecule {i + 1}/{len(smiles_data)}: {smiles}")
+
                 # Make prediction
                 probability, pred_class, confidence, fingerprint = (
                     predictor.predict_single(smiles)
@@ -99,23 +77,12 @@
                 }
                 results.append(result)
                 processed_count += 1
-<<<<<<< HEAD
-
-                # Update progress every 100 molecules
-                if processed_count % 100 == 0:
-                    progress = (processed_count / len(smiles_data)) * 100
-                    db.table("batch_jobs").update(
-                        {
-                            "processed_molecules": processed_count,
-                            "progress_percentage": progress,
-                            "updated_at": datetime.utcnow().isoformat(),
-                        }
-                    ).eq("job_id", job_id).execute()
 
             except Exception as e:
                 logger.warning(
-                    f"Failed to process molecule {item.get('smiles', 'unknown')}: {e}"
+                    f"Failed to process molecule {item.get('smiles', 'unknown')} in job {job_id}: {e}"
                 )
+                failed_count += 1
                 results.append(
                     {
                         "smiles": item.get("smiles", ""),
@@ -127,179 +94,138 @@
                     }
                 )
 
-=======
-                
-            except Exception as e:
-                logger.warning(f"Failed to process molecule {item.get('smiles', 'unknown')}: {e}")
-                failed_count += 1
-                results.append({
-                    "smiles": item.get("smiles", ""),
-                    "molecule_name": item.get("molecule_name", ""),
-                    "bbb_probability": 0.0,
-                    "prediction_class": "error",
-                    "confidence_score": 0.0,
-                    "error": str(e)
-                })
-            
             # Update progress every 10 molecules or on completion
             if (i + 1) % 10 == 0 or (i + 1) == len(smiles_data):
                 progress = ((i + 1) / len(smiles_data)) * 100
                 try:
-                    db.table("batch_jobs").update({
-                        "processed_molecules": processed_count,
-                        "failed_molecules": failed_count,
-                        "progress_percentage": progress,
-                        "updated_at": datetime.utcnow().isoformat()
-                    }).eq("job_id", job_id).execute()
-                    logger.info(f"Job {job_id}: {i+1}/{len(smiles_data)} molecules processed ({progress:.1f}%)")
-                except Exception as e:
-                    logger.error(f"Failed to update progress for job {job_id}: {e}")
-        
->>>>>>> 2788cbd6
+                    db.table("batch_jobs").update(
+                        {
+                            "processed_molecules": processed_count,
+                            "failed_molecules": failed_count,
+                            "progress_percentage": progress,
+                            "updated_at": datetime.utcnow().isoformat(),
+                        }
+                    ).eq("job_id", job_id).execute()
+                    logger.info(
+                        f"Job {job_id}: {i + 1}/{len(smiles_data)} molecules processed ({progress:.1f}%)"
+                    )
+                except Exception as e_progress:
+                    logger.error(
+                        f"Failed to update progress for job {job_id}: {e_progress}"
+                    )
+
         # Store results and update job status
         results_df = pd.DataFrame(results)
         csv_content = results_df.to_csv(index=False)
 
         # Upload results to storage
         file_name = f"batch_results_{job_id}.csv"
-<<<<<<< HEAD
-        storage_response = db.storage.from_(settings.STORAGE_BUCKET_NAME).upload(
-            file_name, csv_content.encode()
-        )
-
-        # Update job as completed
-        db.table("batch_jobs").update(
-            {
-                "status": JobStatus.COMPLETED.value,
-                "processed_molecules": len(results),
-                "progress_percentage": 100.0,
-                "results_file_path": file_name,
-                "completed_at": datetime.utcnow().isoformat(),
-                "updated_at": datetime.utcnow().isoformat(),
-            }
-        ).eq("job_id", job_id).execute()
-
-        logger.info(f"Batch job {job_id} completed successfully")
-
-=======
         try:
-            storage_response = db.storage.from_(settings.STORAGE_BUCKET_NAME).upload(
+            db.storage.from_(settings.STORAGE_BUCKET_NAME).upload(
                 file_name, csv_content.encode()
             )
-            logger.info(f"Results uploaded to storage: {file_name}")
-        except Exception as e:
-            logger.error(f"Failed to upload results to storage: {e}")
-            # Continue without storage upload
-            file_name = None
-        
+            logger.info(f"Results for job {job_id} uploaded to storage: {file_name}")
+        except Exception as e_storage:
+            logger.error(
+                f"Failed to upload results to storage for job {job_id}: {e_storage}"
+            )
+            file_name = None  # Continue without storage upload if it fails
+
         # Update job as completed
         try:
-            db.table("batch_jobs").update({
-                "status": JobStatus.COMPLETED.value,
-                "processed_molecules": processed_count,
-                "failed_molecules": failed_count,
-                "progress_percentage": 100.0,
-                "results_file_path": file_name,
-                "completed_at": datetime.utcnow().isoformat(),
-                "updated_at": datetime.utcnow().isoformat()
-            }).eq("job_id", job_id).execute()
-            
-            logger.info(f"Batch job {job_id} completed successfully with {processed_count} processed and {failed_count} failed")
-        except Exception as e:
-            logger.error(f"Failed to update job completion status: {e}")
-        
->>>>>>> 2788cbd6
-    except Exception as e:
-        logger.error(f"Batch job {job_id} failed: {e}", exc_info=True)
-
-        # Update job as failed
-<<<<<<< HEAD
-        db.table("batch_jobs").update(
-            {
-                "status": JobStatus.FAILED.value,
-                "error_message": str(e),
-                "updated_at": datetime.utcnow().isoformat(),
-            }
-        ).eq("job_id", job_id).execute()
-=======
+            db.table("batch_jobs").update(
+                {
+                    "status": JobStatus.COMPLETED.value,
+                    "processed_molecules": processed_count,
+                    "failed_molecules": failed_count,
+                    "progress_percentage": 100.0,
+                    "results_file_path": file_name,  # Might be None if upload failed
+                    "completed_at": datetime.utcnow().isoformat(),
+                    "updated_at": datetime.utcnow().isoformat(),
+                }
+            ).eq("job_id", job_id).execute()
+            logger.info(
+                f"Batch job {job_id} completed successfully with {processed_count} processed and {failed_count} failed molecules."
+            )
+        except Exception as e_complete:
+            logger.error(
+                f"Failed to update job completion status for job {job_id}: {e_complete}"
+            )
+
+    except Exception as e_job:
+        logger.error(f"Batch job {job_id} failed critically: {e_job}", exc_info=True)
         try:
-            db = get_db()
-            db.table("batch_jobs").update({
-                "status": JobStatus.FAILED.value,
-                "error_message": str(e),
-                "updated_at": datetime.utcnow().isoformat()
-            }).eq("job_id", job_id).execute()
-        except Exception as db_error:
-            logger.error(f"Failed to update job failure status: {db_error}")
+            db.table("batch_jobs").update(
+                {
+                    "status": JobStatus.FAILED.value,
+                    "error_message": str(e_job),
+                    "updated_at": datetime.utcnow().isoformat(),
+                }
+            ).eq("job_id", job_id).execute()
+        except Exception as e_fail_update:
+            logger.error(
+                f"Failed to update job {job_id} status to FAILED in DB: {e_fail_update}"
+            )
 
 
 @router.get("/batch_jobs", response_model=List[BatchStatusResponse])
 async def get_all_batch_jobs() -> List[BatchStatusResponse]:
     """Get all batch jobs, ordered by creation date (newest first)."""
     db = get_db()
-    
-    try:
-        response = db.table("batch_jobs").select("*").order("created_at", desc=True).limit(50).execute()
-        
+
+    try:
+        response = (
+            db.table("batch_jobs")
+            .select("*")
+            .order("created_at", desc=True)
+            .limit(50)
+            .execute()
+        )
+
         jobs = []
         for job_data in response.data:
-            jobs.append(BatchStatusResponse(
-                job_id=job_data["job_id"],
-                job_name=job_data.get("job_name"),
-                status=JobStatus(job_data["status"]),
-                created_at=datetime.fromisoformat(job_data["created_at"]),
-                updated_at=datetime.fromisoformat(job_data["updated_at"]),
-                total_molecules=job_data["total_molecules"],
-                processed_molecules=job_data["processed_molecules"],
-                failed_molecules=job_data["failed_molecules"],
-                progress_percentage=job_data["progress_percentage"],
-                estimated_completion_time=datetime.fromisoformat(
-                    job_data["estimated_completion_time"]
-                ) if job_data.get("estimated_completion_time") else None,
-                error_message=job_data.get("error_message")
-            ))
-        
+            jobs.append(
+                BatchStatusResponse(
+                    job_id=job_data["job_id"],
+                    job_name=job_data.get("job_name"),
+                    status=JobStatus(job_data["status"]),
+                    created_at=datetime.fromisoformat(job_data["created_at"]),
+                    updated_at=datetime.fromisoformat(job_data["updated_at"]),
+                    total_molecules=job_data["total_molecules"],
+                    processed_molecules=job_data.get("processed_molecules", 0),
+                    failed_molecules=job_data.get("failed_molecules", 0),
+                    progress_percentage=job_data.get("progress_percentage", 0.0),
+                    estimated_completion_time=datetime.fromisoformat(
+                        job_data["estimated_completion_time"]
+                    )
+                    if job_data.get("estimated_completion_time")
+                    else None,
+                    results_file_path=job_data.get("results_file_path"),
+                    error_message=job_data.get("error_message"),
+                )
+            )
+
         return jobs
-        
+
     except Exception as e:
-        logger.error(f"Failed to get batch jobs: {e}")
+        logger.error(f"Failed to get batch jobs: {e}", exc_info=True)
         raise HTTPException(status_code=500, detail="Failed to retrieve batch jobs")
->>>>>>> 2788cbd6
 
 
 @router.post("/batch_predict_csv", response_model=BatchJobResponse)
 async def batch_predict_csv(
-    background_tasks: BackgroundTasks,
+    request: BatchPredictionRequest = Depends(),  # For job_name
     file: UploadFile = File(...),
-    job_name: str = None,
-    notify_email: str = None,
+    background_tasks: BackgroundTasks = Depends(),
     predictor: BBBPredictor = Depends(get_predictor),
+    db: Any = Depends(get_db),
 ) -> BatchJobResponse:
-    """
-    Upload CSV file for batch BBB permeability prediction.
-
-    Expected CSV format:
-    - Required column: 'smiles'
-    - Optional column: 'molecule_name'
-
-    Returns job ID for status tracking.
-    """
-    db = get_db()
-
-    try:
-        # Validate file
-        if not file.filename.endswith(".csv"):
-            raise HTTPException(status_code=400, detail="Only CSV files are allowed")
-
-        # Read and validate CSV
+    """Accepts CSV file for batch BBB permeability prediction."""
+    try:
         content = await file.read()
-        if len(content) > 50 * 1024 * 1024:  # 50MB limit
-            raise HTTPException(status_code=400, detail="File too large")
-
         df = pd.read_csv(io.StringIO(content.decode()))
 
         # Validate required columns
-<<<<<<< HEAD
         if "smiles" not in df.columns:
             raise HTTPException(
                 status_code=400, detail="CSV must contain 'smiles' column"
@@ -310,56 +236,32 @@
             raise HTTPException(
                 status_code=400,
                 detail=f"Batch size exceeds maximum of {settings.MAX_BATCH_SIZE}",
-=======
-        if 'smiles' not in df.columns:
-            raise HTTPException(status_code=400, detail="CSV must contain 'smiles' column")
-        
-        # Validate batch size - increased to 10000
-        if len(df) > 10000:
-            raise HTTPException(
-                status_code=400, 
-                detail=f"Batch size exceeds maximum of 10000 molecules"
->>>>>>> 2788cbd6
             )
 
         # Clean and prepare data
-<<<<<<< HEAD
         df = df.dropna(subset=["smiles"])
-        df["molecule_name"] = df.get("molecule_name", "").fillna("")
+        df["molecule_name"] = df.get("molecule_name", pd.Series(dtype='object')).fillna("") # Ensure column exists even if not in CSV
 
         smiles_data = df[["smiles", "molecule_name"]].to_dict("records")
 
-=======
-        df = df.dropna(subset=['smiles'])
-        df['molecule_name'] = df.get('molecule_name', '').fillna('')
-        
-        smiles_data = df[['smiles', 'molecule_name']].to_dict('records')
-        
-        if len(smiles_data) == 0:
+        if not smiles_data:
             raise HTTPException(status_code=400, detail="No valid SMILES found in CSV")
-        
->>>>>>> 2788cbd6
+
         # Create batch job
         job_id = str(uuid.uuid4())
         estimated_completion = datetime.utcnow() + timedelta(
-            minutes=len(smiles_data) * 0.1  # Estimate 0.1 min per molecule (6 seconds each)
+            seconds=len(smiles_data) * settings.ESTIMATED_TIME_PER_MOLECULE
         )
 
         job_data = {
             "job_id": job_id,
-            "job_name": job_name
-            or f"Batch_{datetime.utcnow().strftime('%Y%m%d_%H%M%S')}",
+            "job_name": request.job_name if request.job_name else f"Batch Job {datetime.utcnow().strftime('%Y-%m-%d %H:%M')}",
             "status": JobStatus.PENDING.value,
             "total_molecules": len(smiles_data),
-            "processed_molecules": 0,
-            "failed_molecules": 0,
-            "progress_percentage": 0.0,
-            "notify_email": notify_email,
             "created_at": datetime.utcnow().isoformat(),
             "updated_at": datetime.utcnow().isoformat(),
             "estimated_completion_time": estimated_completion.isoformat(),
         }
-<<<<<<< HEAD
 
         db.table("batch_jobs").insert(job_data).execute()
 
@@ -368,46 +270,33 @@
 
         logger.info(f"Created batch job {job_id} with {len(smiles_data)} molecules")
 
-=======
-        
-        # Insert job into database
-        insert_response = db.table("batch_jobs").insert(job_data).execute()
-        logger.info(f"Created batch job {job_id} with {len(smiles_data)} molecules")
-        
-        # Start background processing
-        background_tasks.add_task(process_batch_job_sync, job_id, smiles_data, predictor)
-        logger.info(f"Added background task for job {job_id}")
-        
->>>>>>> 2788cbd6
         return BatchJobResponse(
             job_id=job_id,
             status=JobStatus.PENDING,
-            created_at=datetime.utcnow(),
+            message="Batch job created successfully",
             estimated_completion_time=estimated_completion,
             total_molecules=len(smiles_data),
         )
-
-    except pd.errors.EmptyDataError:
-        raise HTTPException(status_code=400, detail="CSV file is empty")
-    except pd.errors.ParserError as e:
-        raise HTTPException(status_code=400, detail=f"Invalid CSV format: {str(e)}")
+    except HTTPException:  # Re-raise HTTP exceptions
+        raise
     except Exception as e:
-        logger.error(f"Batch upload failed: {e}", exc_info=True)
-        raise HTTPException(status_code=500, detail="Failed to process batch upload")
+        logger.error(f"Error creating batch job: {e}", exc_info=True)
+        raise HTTPException(
+            status_code=500, detail=f"Error creating batch job: {e}"
+        )
 
 
 @router.get("/batch_status/{job_id}", response_model=BatchStatusResponse)
-async def get_batch_status(job_id: str) -> BatchStatusResponse:
-    """Get status of batch prediction job."""
-    db = get_db()
-
-    try:
-        response = db.table("batch_jobs").select("*").eq("job_id", job_id).execute()
-
-        if not response.data:
-            raise HTTPException(status_code=404, detail="Job not found")
-
-        job_data = response.data[0]
+async def get_batch_status(job_id: str, db: Any = Depends(get_db)) -> BatchStatusResponse:
+    """Get status of a specific batch job."""
+    try:
+        response = (
+            db.table("batch_jobs").select("*").eq("job_id", job_id).maybe_single().execute()
+        )
+        job_data = response.data
+
+        if not job_data:
+            raise HTTPException(status_code=404, detail="Batch job not found")
 
         return BatchStatusResponse(
             job_id=job_data["job_id"],
@@ -416,68 +305,65 @@
             created_at=datetime.fromisoformat(job_data["created_at"]),
             updated_at=datetime.fromisoformat(job_data["updated_at"]),
             total_molecules=job_data["total_molecules"],
-            processed_molecules=job_data["processed_molecules"],
-            failed_molecules=job_data["failed_molecules"],
-            progress_percentage=job_data["progress_percentage"],
-            estimated_completion_time=(
-                datetime.fromisoformat(job_data["estimated_completion_time"])
-                if job_data.get("estimated_completion_time")
-                else None
-            ),
+            processed_molecules=job_data.get("processed_molecules", 0),
+            failed_molecules=job_data.get("failed_molecules", 0),
+            progress_percentage=job_data.get("progress_percentage", 0.0),
+            results_file_path=job_data.get("results_file_path"),
+            estimated_completion_time=datetime.fromisoformat(
+                job_data["estimated_completion_time"]
+            )
+            if job_data.get("estimated_completion_time")
+            else None,
             error_message=job_data.get("error_message"),
         )
-
-    except ValueError as e:
-        raise HTTPException(status_code=400, detail=str(e))
+    except HTTPException: # Re-raise HTTP exceptions
+        raise
     except Exception as e:
-        logger.error(f"Failed to get batch status: {e}")
-        raise HTTPException(status_code=500, detail="Failed to retrieve job status")
-
-
-@router.get("/download/{job_id}")
-async def download_batch_results(job_id: str) -> StreamingResponse:
-    """Download batch prediction results as CSV."""
-    db = get_db()
-
-    try:
-        # Get job info
-        response = db.table("batch_jobs").select("*").eq("job_id", job_id).execute()
-
-        if not response.data:
-            raise HTTPException(status_code=404, detail="Job not found")
-
-        job_data = response.data[0]
-
-        if job_data["status"] != JobStatus.COMPLETED.value:
-            raise HTTPException(status_code=400, detail="Job not completed yet")
-
-        # Download results file
-        file_path = job_data["results_file_path"]
-<<<<<<< HEAD
+        logger.error(f"Error fetching status for job {job_id}: {e}", exc_info=True)
+        raise HTTPException(
+            status_code=500, detail=f"Error fetching job status: {e}"
+        )
+
+
+@router.get("/download_batch_results/{job_id}")
+async def download_batch_results(job_id: str, db: Any = Depends(get_db)):
+    """Download results CSV for a completed batch job."""
+    try:
+        response = (
+            db.table("batch_jobs").select("status, results_file_path").eq("job_id", job_id).maybe_single().execute()
+        )
+        job_data = response.data
+
+        if not job_data:
+            raise HTTPException(status_code=404, detail="Batch job not found")
+
+        if JobStatus(job_data["status"]) != JobStatus.COMPLETED:
+            raise HTTPException(
+                status_code=400, detail="Job not completed. Results not available."
+            )
+
+        file_path = job_data.get("results_file_path")
+        if not file_path:
+            raise HTTPException(
+                status_code=404, detail="Results file path not found for this job."
+            )
+
+        # Download results file from storage
         storage_response = db.storage.from_(settings.STORAGE_BUCKET_NAME).download(
             file_path
         )
 
-        # Create streaming response
-        def generate():
-            yield storage_response
-
-=======
-        if not file_path:
-            raise HTTPException(status_code=404, detail="Results file not found")
-            
-        storage_response = db.storage.from_(settings.STORAGE_BUCKET_NAME).download(file_path)
-        
-        # Create streaming response
->>>>>>> 2788cbd6
         return StreamingResponse(
             io.BytesIO(storage_response),
             media_type="text/csv",
             headers={
-                "Content-Disposition": f"attachment; filename=results_{job_id}.csv"
+                "Content-Disposition": f"attachment; filename=batch_results_{job_id}.csv"
             },
         )
-
+    except HTTPException: # Re-raise HTTP exceptions
+        raise
     except Exception as e:
-        logger.error(f"Download failed: {e}")
-        raise HTTPException(status_code=500, detail="Failed to download results")+        logger.error(f"Error downloading results for job {job_id}: {e}", exc_info=True)
+        raise HTTPException(
+            status_code=500, detail=f"Error downloading results: {e}"
+        )