"""
AI-powered explanation endpoints using OpenAI.
"""

import logging
import json
from typing import AsyncGenerator
from fastapi import APIRouter, HTTPException, Depends
from fastapi.responses import StreamingResponse
from openai import AsyncOpenAI

from app.models.schemas import ExplainRequest
from app.core.config import settings
from app.ml.predictor import BBBPredictor

logger = logging.getLogger(__name__)
router = APIRouter()

# Initialize OpenAI client
client = AsyncOpenAI(api_key=settings.OPENAI_API_KEY)


def get_predictor() -> BBBPredictor:
    """Dependency to get ML predictor instance."""
    from app.main import app

    return app.state.predictor


async def generate_explanation_stream(
    smiles: str, prediction_result: dict, context: str = None
) -> AsyncGenerator[str, None]:
    """Generate streaming AI explanation for BBB prediction."""

    # Prepare system prompt
    system_prompt = """You are a computational chemist and AI expert specializing in blood-brain barrier (BBB) permeability prediction. 

Your role is to explain BBB permeability predictions in a clear, scientific manner that is accessible to both researchers and clinicians.

Focus on:
1. Molecular structure features that influence BBB permeability
2. How the prediction model works
3. Key factors in the decision (molecular weight, lipophilicity, polar surface area, etc.)
4. Confidence and limitations of the prediction
5. Practical implications for drug development

Be concise but informative. Use technical terms appropriately but explain them when necessary."""

    # Prepare user message
    user_message = f"""
    Please explain the BBB permeability prediction for this molecule:
    
    SMILES: {smiles}
    Prediction: {prediction_result.get('prediction_class', 'unknown')}
    Probability: {prediction_result.get('bbb_probability', 0.0):.3f}
    Confidence: {prediction_result.get('confidence_score', 0.0):.3f}
    
    Additional context: {context or 'None provided'}
    
    Explain why this molecule received this prediction and what structural features are most relevant.
    """

    try:
        # Create OpenAI streaming completion
        stream = await client.chat.completions.create(
            model=settings.OPENAI_MODEL,
            messages=[
                {"role": "system", "content": system_prompt},
                {"role": "user", "content": user_message},
            ],
            stream=True,
            temperature=0.3,
            max_tokens=1000,
        )
<<<<<<< HEAD

        async for chunk in response:
            if chunk.choices[0].delta.get("content"):
=======
        
        async for chunk in stream:
            if chunk.choices[0].delta.content:
>>>>>>> 2788cbd6
                content = chunk.choices[0].delta.content
                yield f"data: {json.dumps({'content': content})}\n\n"

        yield f"data: {json.dumps({'done': True})}\n\n"

    except Exception as e:
        logger.error(f"OpenAI API error: {e}")
        error_msg = "Sorry, I encountered an error while generating the explanation. Please try again."
        yield f"data: {json.dumps({'error': error_msg})}\n\n"


@router.post("/explain")
async def explain_prediction(
    request: ExplainRequest, predictor: BBBPredictor = Depends(get_predictor)
) -> StreamingResponse:
    """
    Generate AI-powered explanation for BBB permeability prediction.

    Returns a streaming response with the explanation content.
    """

    try:
        # Check if OpenAI API key is configured
        if not settings.OPENAI_API_KEY:
            raise HTTPException(
                status_code=500, 
                detail="OpenAI API key not configured. Please set OPENAI_API_KEY environment variable."
            )
        
        # If no prediction result provided, generate one
        if not request.prediction_result:
            probability, pred_class, confidence, fingerprint = predictor.predict_single(
                request.smiles
            )

            prediction_result = {
                "bbb_probability": probability,
                "prediction_class": pred_class,
                "confidence_score": confidence,
            }
        else:
            prediction_result = request.prediction_result

        logger.info(f"Generating explanation for SMILES: {request.smiles}")

        # Generate streaming explanation
        return StreamingResponse(
            generate_explanation_stream(
                request.smiles, prediction_result, request.context
            ),
            media_type="text/event-stream",
            headers={
                "Cache-Control": "no-cache",
                "Connection": "keep-alive",
                "Content-Type": "text/event-stream",
<<<<<<< HEAD
            },
=======
                "Access-Control-Allow-Origin": "*",
                "Access-Control-Allow-Headers": "Content-Type"
            }
>>>>>>> 2788cbd6
        )

    except ValueError as e:
        logger.warning(f"Invalid input for explanation: {e}")
        raise HTTPException(status_code=400, detail=str(e))

    except Exception as e:
        logger.error(f"Explanation generation failed: {e}", exc_info=True)
        raise HTTPException(status_code=500, detail="Failed to generate explanation")


@router.get("/explain/sample")
async def get_sample_explanation() -> dict:
    """Get a sample explanation for demonstration purposes."""

    sample_explanation = {
        "smiles": "CC(C)Cc1ccc(C(C)C(=O)O)cc1",
        "explanation": """
        This molecule (ibuprofen) shows moderate BBB permeability potential based on several key features:

        **Molecular Properties:**
        - Molecular weight: ~206 Da (favorable for BBB crossing)
        - LogP: ~3.9 (good lipophilicity for membrane penetration)
        - Polar surface area: ~37 Ų (within favorable range)

        **Structural Features:**
        - Aromatic ring provides rigidity and lipophilicity
        - Carboxylic acid group may limit permeability due to ionization at physiological pH
        - Branched aliphatic chains contribute to lipophilicity

        **Prediction Confidence:**
        The model shows moderate confidence due to competing factors - favorable lipophilicity 
        versus potential ionization of the carboxylic acid group.

        **Clinical Relevance:**
        Ibuprofen does cross the BBB to some extent, which aligns with this prediction, 
        though its primary therapeutic targets are in peripheral tissues.
        """,
        "confidence": 0.72,
        "prediction": "permeable",
    }

    return sample_explanation<|MERGE_RESOLUTION|>--- conflicted
+++ resolved
@@ -72,15 +72,9 @@
             temperature=0.3,
             max_tokens=1000,
         )
-<<<<<<< HEAD
 
-        async for chunk in response:
-            if chunk.choices[0].delta.get("content"):
-=======
-        
         async for chunk in stream:
             if chunk.choices[0].delta.content:
->>>>>>> 2788cbd6
                 content = chunk.choices[0].delta.content
                 yield f"data: {json.dumps({'content': content})}\n\n"
 
@@ -136,13 +130,9 @@
                 "Cache-Control": "no-cache",
                 "Connection": "keep-alive",
                 "Content-Type": "text/event-stream",
-<<<<<<< HEAD
-            },
-=======
                 "Access-Control-Allow-Origin": "*",
                 "Access-Control-Allow-Headers": "Content-Type"
             }
->>>>>>> 2788cbd6
         )
 
     except ValueError as e:
