--- conflicted
+++ resolved
@@ -23,15 +23,9 @@
 
     smiles: str = Field(..., description="SMILES string of the molecule")
     molecule_name: Optional[str] = Field(None, description="Optional molecule name")
-<<<<<<< HEAD
-
+    
     @validator("smiles")
-=======
-    
-    @field_validator("smiles")
-    @classmethod
->>>>>>> 05d170fe
-    def validate_smiles(cls, v: str) -> str:
+    def validate_smiles(cls, v):
         """Basic SMILES validation."""
         if not v or len(v.strip()) == 0:
             raise ValueError("SMILES string cannot be empty")
@@ -94,19 +88,10 @@
 
     smiles: str
     prediction_result: Optional[Dict[str, Any]] = None
-<<<<<<< HEAD
-    context: Optional[str] = Field(
-        None, description="Additional context for explanation"
-    )
-
-    @validator("smiles")
-=======
     context: Optional[str] = Field(None, description="Additional context for explanation")
     
-    @field_validator("smiles")
-    @classmethod
->>>>>>> 05d170fe
-    def validate_smiles(cls, v: str) -> str:
+    @validator("smiles")
+    def validate_smiles(cls, v):
         """Basic SMILES validation."""
         if not v or len(v.strip()) == 0:
             raise ValueError("SMILES string cannot be empty")
