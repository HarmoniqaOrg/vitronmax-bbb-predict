"""
Application configuration settings.
"""

import os
from typing import Optional
from pydantic import BaseSettings

class Settings(BaseSettings):
<<<<<<< HEAD
    """Application settings with environment variable support."""

    # App settings
    APP_NAME: str = "VitronMax"
    ENV: str = "development"
    LOG_LEVEL: str = "INFO"

    # API settings
    API_V1_STR: str = "/api/v1"
    ALLOWED_ORIGINS: List[str] = ["http://localhost:3000", "https://vitronmax.fly.dev"]

    # Database settings
    SUPABASE_URL: str
    SUPABASE_SERVICE_KEY: str
    STORAGE_BUCKET_NAME: str = "vitronmax-storage"

    # ML model settings
    MODEL_PATH: str = "models/bbb_rf_model.joblib"
    FP_RADIUS: int = 2
    FP_NBITS: int = 2048

    # OpenAI settings
    OPENAI_API_KEY: str
    OPENAI_MODEL: str = "gpt-4o-mini"

    # Batch processing settings
    MAX_BATCH_SIZE: int = 10000
    BATCH_TIMEOUT_HOURS: int = 24

    # File upload settings
    MAX_FILE_SIZE_MB: int = 50
    ALLOWED_FILE_EXTENSIONS: List[str] = [".csv", ".txt"]

    @validator("ALLOWED_ORIGINS", pre=True)
    def assemble_cors_origins(cls, v):
        """Parse CORS origins from environment variable."""
        if isinstance(v, str):
            return [origin.strip() for origin in v.split(",")]
        return v

=======
    # API Configuration
    OPENAI_API_KEY: str
    SUPABASE_URL: str
    SUPABASE_SERVICE_KEY: str
    STORAGE_BUCKET_NAME: str = "vitronmax-storage"
    
    # Application Settings
    LOG_LEVEL: str = "INFO"
    ENV: str = "development"
    
    # Batch processing limits
    MAX_BATCH_SIZE: int = 10000  # Increased from 1000 to 10000
    MAX_FILE_SIZE_MB: int = 50   # 50MB file size limit
    
    # Model settings
    MODEL_VERSION: str = "v1.0"
    
>>>>>>> 2788cbd6
    class Config:
        env_file = ".env"
        case_sensitive = True

# Global settings instance
settings = Settings()<|MERGE_RESOLUTION|>--- conflicted
+++ resolved
@@ -1,75 +1,60 @@
+
 """
 Application configuration settings.
 """
 
-import os
-from typing import Optional
-from pydantic import BaseSettings
+from typing import List
+from pydantic_settings import BaseSettings
+from pydantic import validator
+
 
 class Settings(BaseSettings):
-<<<<<<< HEAD
     """Application settings with environment variable support."""
 
     # App settings
     APP_NAME: str = "VitronMax"
     ENV: str = "development"
     LOG_LEVEL: str = "INFO"
+    API_V1_STR: str = "/api/v1"
 
-    # API settings
-    API_V1_STR: str = "/api/v1"
+    # CORS settings
     ALLOWED_ORIGINS: List[str] = ["http://localhost:3000", "https://vitronmax.fly.dev"]
 
-    # Database settings
+    # Database and Storage settings
     SUPABASE_URL: str
     SUPABASE_SERVICE_KEY: str
     STORAGE_BUCKET_NAME: str = "vitronmax-storage"
-
-    # ML model settings
-    MODEL_PATH: str = "models/bbb_rf_model.joblib"
-    FP_RADIUS: int = 2
-    FP_NBITS: int = 2048
 
     # OpenAI settings
     OPENAI_API_KEY: str
     OPENAI_MODEL: str = "gpt-4o-mini"
 
+    # ML model settings
+    MODEL_PATH: str = "models/bbb_rf_model.joblib"
+    MODEL_VERSION: str = "v1.0"
+    FP_RADIUS: int = 2
+    FP_NBITS: int = 2048
+
     # Batch processing settings
     MAX_BATCH_SIZE: int = 10000
     BATCH_TIMEOUT_HOURS: int = 24
+    ESTIMATED_TIME_PER_MOLECULE: float = 0.1  # seconds per molecule
 
     # File upload settings
     MAX_FILE_SIZE_MB: int = 50
     ALLOWED_FILE_EXTENSIONS: List[str] = [".csv", ".txt"]
 
     @validator("ALLOWED_ORIGINS", pre=True)
-    def assemble_cors_origins(cls, v):
+    def assemble_cors_origins(cls, v: str | List[str]) -> List[str]:
         """Parse CORS origins from environment variable."""
         if isinstance(v, str):
             return [origin.strip() for origin in v.split(",")]
         return v
 
-=======
-    # API Configuration
-    OPENAI_API_KEY: str
-    SUPABASE_URL: str
-    SUPABASE_SERVICE_KEY: str
-    STORAGE_BUCKET_NAME: str = "vitronmax-storage"
-    
-    # Application Settings
-    LOG_LEVEL: str = "INFO"
-    ENV: str = "development"
-    
-    # Batch processing limits
-    MAX_BATCH_SIZE: int = 10000  # Increased from 1000 to 10000
-    MAX_FILE_SIZE_MB: int = 50   # 50MB file size limit
-    
-    # Model settings
-    MODEL_VERSION: str = "v1.0"
-    
->>>>>>> 2788cbd6
     class Config:
         env_file = ".env"
         case_sensitive = True
 
+
 # Global settings instance
-settings = Settings()+settings = Settings()  # type: ignore[call-arg]