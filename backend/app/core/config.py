--- conflicted
+++ resolved
@@ -3,17 +3,9 @@
 Application configuration settings.
 """
 
-<<<<<<< HEAD
-from typing import List
-from pydantic_settings import BaseSettings
-from pydantic import validator
-
-=======
 import os
 from typing import Optional
-from pydantic_settings import BaseSettings
-from pydantic import Field
->>>>>>> 05d170fe
+from pydantic import BaseSettings
 
 class Settings(BaseSettings):
     """Application settings with environment variable support."""
@@ -31,42 +23,10 @@
     SUPABASE_URL: str
     SUPABASE_SERVICE_KEY: str
     STORAGE_BUCKET_NAME: str = "vitronmax-storage"
-<<<<<<< HEAD
-
-    # OpenAI settings
-    OPENAI_API_KEY: str
-    OPENAI_MODEL: str = "gpt-4o-mini"
-
-    # ML model settings
-    MODEL_PATH: str = "models/bbb_rf_model.joblib"
-    MODEL_VERSION: str = "v1.0"
-    FP_RADIUS: int = 2
-    FP_NBITS: int = 2048
-
-    # Batch processing settings
-    MAX_BATCH_SIZE: int = 10000
-    BATCH_TIMEOUT_HOURS: int = 24
-    ESTIMATED_TIME_PER_MOLECULE: float = 0.1  # seconds per molecule
-
-    # File upload settings
-    MAX_FILE_SIZE_MB: int = 50
-    ALLOWED_FILE_EXTENSIONS: List[str] = [".csv", ".txt"]
-
-    @validator("ALLOWED_ORIGINS", pre=True)
-    def assemble_cors_origins(cls, v: str | List[str]) -> List[str]:
-        """Parse CORS origins from environment variable."""
-        if isinstance(v, str):
-            return [origin.strip() for origin in v.split(",")]
-        return v
-
-=======
     
     # Application Settings
     LOG_LEVEL: str = "INFO"
     ENV: str = "development"
-    
-    # CORS settings
-    ALLOWED_ORIGINS: list[str] = Field(default_factory=lambda: ["http://localhost:3000", "http://localhost:5173"])
     
     # Batch processing limits
     MAX_BATCH_SIZE: int = 10000  # Increased from 1000 to 10000
@@ -74,13 +34,7 @@
     
     # Model settings
     MODEL_VERSION: str = "v1.0"
-    MODEL_PATH: str = "app/models/bbb_rf_v1_0.joblib"
     
-    # Fingerprint settings
-    FP_RADIUS: int = 2
-    FP_NBITS: int = 2048
-    
->>>>>>> 05d170fe
     class Config:
         env_file = ".env"
         case_sensitive = True
